--- conflicted
+++ resolved
@@ -105,7 +105,6 @@
           AWS_REGION: ${{ vars.AWS_REGION }}
           ECR_API_REPO: ${{ vars.ECR_API_REPO }}
           ECR_WEB_REPO: ${{ vars.ECR_WEB_REPO }}
-<<<<<<< HEAD
 
   deploy-stack:
     name: Deploy Stack
@@ -119,7 +118,4 @@
     secrets: inherit
     permissions:
       contents: read
-      pull-requests: write
-=======
-          ECR_E2E_REPO: ${{ vars.ECR_E2E_REPO }}
->>>>>>> e14cd033
+      pull-requests: write