{
  "name": "tonys-chips",
  "version": "1.0.0",
  "private": true,
  "workspaces": [
    "packages/*"
  ],
  "scripts": {
    "build:local": "npx tsx ci/main.ts build-local all",
    "docker:up": "docker-compose up",
    "docker:down": "docker-compose down",
    "docker:logs": "docker-compose logs -f",
    "docker:test:e2e": "npx tsx ci/main.ts test-e2e",
    "ci:calver": "npx tsx ci/main.ts calver",
    "ci:check-postgres": "npx tsx ci/main.ts check-postgres",
    "ci:build": "npx tsx ci/main.ts build",
    "ci:publish": "npx tsx ci/main.ts publish",
    "ci:push-image": "npx tsx ci/main.ts push-image",
    "ci:manage-stack-lifecycle": "npx tsx ci/main.ts manage-stack-lifecycle",
    "ci:post-to-pr": "npx tsx ci/main.ts post-to-pr",
    "test": "npm test --workspace=@chips/api",
    "test:e2e": "playwright test",
    "test:e2e:ui": "playwright test --ui",
    "test:e2e:report": "playwright show-report"
  },
  "keywords": [],
  "author": "support@systeminit.com",
  "license": "Apache-2.0",
  "description": "Tony's World of Chips - E-commerce storefront",
  "devDependencies": {
    "@playwright/test": "^1.56.0",
<<<<<<< HEAD
    "@types/node": "^20.0.0",
    "playwright": "^1.56.0",
=======
    "playwright": "^1.56.0",
    "@types/node": "^20.0.0",
>>>>>>> 9090dfcd
    "tsx": "^4.0.0",
    "typescript": "^5.0.0"
  }
}<|MERGE_RESOLUTION|>--- conflicted
+++ resolved
@@ -29,13 +29,8 @@
   "description": "Tony's World of Chips - E-commerce storefront",
   "devDependencies": {
     "@playwright/test": "^1.56.0",
-<<<<<<< HEAD
     "@types/node": "^20.0.0",
     "playwright": "^1.56.0",
-=======
-    "playwright": "^1.56.0",
-    "@types/node": "^20.0.0",
->>>>>>> 9090dfcd
     "tsx": "^4.0.0",
     "typescript": "^5.0.0"
   }
