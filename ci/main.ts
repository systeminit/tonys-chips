--- conflicted
+++ resolved
@@ -10,13 +10,10 @@
 import { build } from './commands/build.js';
 import { publish } from './commands/publish.js';
 import { pushImage } from './commands/push-image.js';
-<<<<<<< HEAD
 import { manageStackLifecycle } from './commands/manage-stack-lifecycle.js';
 import { postToPr } from './commands/post-to-pr.js';
-=======
 import { buildLocal } from './commands/build-local.js';
 import { testE2e } from './commands/test-e2e.js';
->>>>>>> 9090dfcd
 
 interface Command {
   name: string;
@@ -57,7 +54,6 @@
     execute: pushImage,
   },
   {
-<<<<<<< HEAD
     name: "manage-stack-lifecycle",
     description: "Manage System Initiative environment stack lifecycle (up/down)",
     usage: "manage-stack-lifecycle <up|down> <version>",
@@ -68,7 +64,7 @@
     description: "Post various content to GitHub PR with subcommands",
     usage: "post-to-pr <subcommand> [args...]",
     execute: postToPr,
-=======
+  },{
     name: "build-local",
     description: "Build Docker images for local development (latest tag)",
     usage: "build-local [all|api|web|e2e]",
@@ -79,7 +75,6 @@
     description: "Run E2E tests in Docker container",
     usage: "test-e2e",
     execute: testE2e,
->>>>>>> 9090dfcd
   },
 ];
 
